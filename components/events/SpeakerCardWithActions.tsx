--- conflicted
+++ resolved
@@ -12,12 +12,9 @@
 import { Button } from "@/components/ui/button";
 import { useToast } from "@/components/ui/use-toast";
 import { GenerateAnnouncementButton } from "./GenerateAnnouncementButton";
-<<<<<<< HEAD
 import { PostDialog } from "./PostDialog";
-=======
 import { PostToLinkedInDialog } from "./PostToLinkedInDialog";
 import { PostToXDialog } from "./PostToXDialog";
->>>>>>> 820c670c
 import { SchedulePostDialog } from "./SchedulePostDialog";
 import { Send, Calendar, Loader2 } from "lucide-react";
 import { Database } from "@/types/supabase";
@@ -43,11 +40,8 @@
   const [linkedInPostDialogOpen, setLinkedInPostDialogOpen] = useState(false);
   const [xPostDialogOpen, setXPostDialogOpen] = useState(false);
   const [scheduleDialogOpen, setScheduleDialogOpen] = useState(false);
-<<<<<<< HEAD
   const [primaryImageUrl, setPrimaryImageUrl] = useState<string | null>(null);
-=======
   const [selectedPlatform, setSelectedPlatform] = useState<"linkedin" | "twitter">("linkedin");
->>>>>>> 820c670c
 
   // Fetch announcement for this speaker
   const fetchAnnouncement = async () => {
@@ -276,26 +270,10 @@
       {/* Dialogs */}
       {announcement && (
         <>
-<<<<<<< HEAD
           <PostDialog
             open={postDialogOpen}
             onOpenChange={setPostDialogOpen}
             announcement={announcement}
-=======
-          {/* LinkedIn Post Dialog */}
-          <PostToLinkedInDialog
-            open={linkedInPostDialogOpen}
-            onOpenChange={setLinkedInPostDialogOpen}
-            announcement={{...announcement, platform: "linkedin"}}
-            onSuccess={handleSuccess}
-          />
-
-          {/* X Post Dialog */}
-          <PostToXDialog
-            open={xPostDialogOpen}
-            onOpenChange={setXPostDialogOpen}
-            announcement={{...announcement, platform: "twitter"}}
->>>>>>> 820c670c
             onSuccess={handleSuccess}
           />
 
