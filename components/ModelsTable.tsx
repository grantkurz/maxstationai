"use client"

import {
  Table,
  TableBody,
  TableCell,
  TableHead,
  TableHeader,
  TableRow,
} from "@/components/ui/table";

import { Database } from "@/types/supabase";
import { Icons } from "./icons";
import { redirect } from "next/navigation";

<<<<<<< HEAD
type ModelsTableProps = {
  models: Database["public"]["Tables"]["models"]["Row"][];
}

export default async function ModelsTable({
  models,
}: ModelsTableProps) {

  const handleRedirect = (id: number) => {
    redirect(`/overview/models/${id}`);
  }

=======
export default async function ModelsTable({
  models,
}: {
  models: Database["public"]["Tables"]["models"]["Row"][];
}) {
>>>>>>> ab7ff8ec
  return (
    <Table className="w-full">
      <TableHeader>
        <TableRow>
          <TableHead>Name</TableHead>
          <TableHead>Status</TableHead>
          <TableHead>Type</TableHead>
        </TableRow>
      </TableHeader>
      <TableBody>
<<<<<<< HEAD
        {models?.map((model) => (
          <TableRow key={model.id} onClick={() => handleRedirect(model.id)}>
=======
        {models.map((model) => (
          <TableRow key={model.id}>
>>>>>>> ab7ff8ec
            <TableCell className="font-medium">{model.name}</TableCell>
            <TableCell>
              {model.status}{" "}
              {model.status === "processing" && (
                <Icons.spinner className="h-4 w-4 animate-spin" />
              )}
            </TableCell>
            <TableCell>{model.type}</TableCell>
          </TableRow>
        ))}
      </TableBody>
    </Table>
  );
}<|MERGE_RESOLUTION|>--- conflicted
+++ resolved
@@ -13,7 +13,6 @@
 import { Icons } from "./icons";
 import { redirect } from "next/navigation";
 
-<<<<<<< HEAD
 type ModelsTableProps = {
   models: Database["public"]["Tables"]["models"]["Row"][];
 }
@@ -26,13 +25,6 @@
     redirect(`/overview/models/${id}`);
   }
 
-=======
-export default async function ModelsTable({
-  models,
-}: {
-  models: Database["public"]["Tables"]["models"]["Row"][];
-}) {
->>>>>>> ab7ff8ec
   return (
     <Table className="w-full">
       <TableHeader>
@@ -43,13 +35,8 @@
         </TableRow>
       </TableHeader>
       <TableBody>
-<<<<<<< HEAD
         {models?.map((model) => (
           <TableRow key={model.id} onClick={() => handleRedirect(model.id)}>
-=======
-        {models.map((model) => (
-          <TableRow key={model.id}>
->>>>>>> ab7ff8ec
             <TableCell className="font-medium">{model.name}</TableCell>
             <TableCell>
               {model.status}{" "}
