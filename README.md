--- conflicted
+++ resolved
@@ -2,11 +2,7 @@
 
 Introducing Headshot AI, an open-source project from [Leap AI](https://tryleap.ai/) that generates Professional AI Headshots in minutes.
 
-<<<<<<< HEAD
 This project was built to give developers & makers a great starting point into building AI applications. This is your launch pad - fork the code, modify it, and make it your own to get familiar with the building blocks needed to build a popular AI SaaS app.
-=======
-This project was built to give developers & makers a great starting point for building AI applications. This is simply your launch pad - fork the code, modify it, and make it your own to get familiar with the building blocks needed to build a popular AI SaaS app.
->>>>>>> 37fe2e2a
 
 [![Deploy with Vercel](https://vercel.com/button)](https://vercel.com/new/clone?repository-url=https%3A%2F%2Fgithub.com%2Fleap-ai%2Fheadshots-starter%2Ftree%2Fmain&env=LEAP_API_KEY,LEAP_WEBHOOK_SECRET&envDescription=Set%20up%20environment%20variables%20for%20Leap%20AI%20and%20redirect%20URL%20in%20Supabase%20Auth%20dashboard.%20See%20.env.local.example%20for%20full%20config%20with%20Resend%20and%20Stripe.&envLink=https%3A%2F%2Fgithub.com%2Fleap-ai%2Fheadshots-starter%2Fblob%2Fmain%2F.env.local.example&project-name=headshots-starter-clone&repository-name=headshots-starter-clone&demo-title=AI%20Headshot%20Generator&demo-description=A%20Professional%20AI%20headshot%20generator%20starter%20kit%20powered%20by%20Next.js%2C%20Leap%20AI%2C%20and%20Vercel&demo-url=https%3A%2F%2Fwww.getheadshots.ai%2F&demo-image=https%3A%2F%2Fimages.ctfassets.net%2Fe5382hct74si%2F1CEDfTwO5vPEiNMgN2Y1t6%2F245d1e0c11c4d8e734fbe345b9ecdc7c%2Fdemo.png&integration-ids=oac_VqOgBHqhEoFTPzGkPd7L0iH6&external-id=https%3A%2F%2Fgithub.com%2Fleap-ai%2Fheadshots-starter%2Ftree%2Fmain)
 
@@ -140,7 +136,6 @@
 - Create a [Stripe Price](https://dashboard.stripe.com/test/products) for each credit package you want to offer.
 - Create a [Stripe Pricing Table](https://dashboard.stripe.com/test/pricing-tables) and replace the script @/components/stripe/StripeTable.tsx with your own values. It should look like this:
 
-<<<<<<< HEAD
 ```js
 <stripe-pricing-table
   pricing-table-id="your-stripe-pricing-table-id"
@@ -151,9 +146,6 @@
 ```
 
 Here are the products you need to create to get Stripe working with our example, checkout the images [Here](/public/Stripe/)
-=======
-   To create them go to the Stripe dashboard, search for Product Catalog and then click on the add product button on the top right of the screen. You will need to create 3 products, one for each credit package as shown in the images before. We set them to One time payments, but you can change that if you want to and you can set the price too. After creating the products make sure to update the variables in the .env.local [your-stripe-price-id-one-credit, your-stripe-price-id-three-credit, your-stripe-price-id-five-credit] with their respective price ids, each price id is found in the product page at the bottom.
->>>>>>> 37fe2e2a
 
 To create them go on the Stripe dashboard, search for Product Catalog and then click on the add product button on the top right of the screen. You will need to create 3 products, one for each credit package as shown in the images before. We set them to One time payments, but you can change that if you want to and you can set the price too. After creating the products make sure to update the variables in the .env.local [your-stripe-price-id-one-credit, your-stripe-price-id-three-credit, your-stripe-price-id-five-credit] with their respective price ids, each price id is found in the product page at the bottom.
 
@@ -204,6 +196,7 @@
 For more information on how to improve quality, read the blog [here](https://blog.tryleap.ai/create-an-ai-headshot-generator-fine-tune-stable-diffusion-with-leap-api/#step-1-gather-your-image-samples-%F0%9F%93%B8).
 
 ### All Thanks To Our Contributors :
+
 <a href="https://github.com/leap-ai/headshots-starter/graphs/contributors">
   <img src="https://contrib.rocks/image?repo=leap-ai/headshots-starter" />
 </a>
