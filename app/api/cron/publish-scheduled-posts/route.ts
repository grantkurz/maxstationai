import { Database } from "@/types/supabase";
import { createClient } from "@supabase/supabase-js";
import { NextRequest, NextResponse } from "next/server";
import { ScheduledPostService } from "@/lib/services/scheduled-post-service";
import { LinkedInService } from "@/lib/services/linkedin-service";
<<<<<<< HEAD
import { InstagramService } from "@/lib/services/instagram-service";
=======
import { XService } from "@/lib/services/x-service";
>>>>>>> 820c670c

export const dynamic = "force-dynamic";

/**
 * POST /api/cron/publish-scheduled-posts
 *
 * Cron job endpoint that publishes all pending scheduled posts
 * whose scheduled_time has passed.
 *
 * This endpoint should be called by Supabase pg_cron every 5 minutes.
 *
 * Authentication: Requires CRON_SECRET in Authorization header
 */
export async function POST(req: NextRequest) {
  // Verify cron secret for security
  const authHeader = req.headers.get("authorization");
  const cronSecret = process.env.CRON_SECRET;

  if (!cronSecret) {
    console.error("CRON_SECRET is not configured");
    return NextResponse.json(
      { error: "Server configuration error" },
      { status: 500 }
    );
  }

  if (authHeader !== `Bearer ${cronSecret}`) {
    console.error("Invalid cron secret");
    return NextResponse.json(
      { error: "Unauthorized" },
      { status: 401 }
    );
  }

  // Create Supabase admin client (bypasses RLS)
  const supabaseUrl = process.env.NEXT_PUBLIC_SUPABASE_URL;
  const supabaseServiceKey = process.env.SUPABASE_SERVICE_ROLE_KEY;

  if (!supabaseUrl || !supabaseServiceKey) {
    console.error("Supabase configuration missing");
    return NextResponse.json(
      { error: "Server configuration error" },
      { status: 500 }
    );
  }

  const supabase = createClient<Database>(supabaseUrl, supabaseServiceKey);

  try {
    const scheduledPostService = new ScheduledPostService(supabase);
    const linkedInService = new LinkedInService();
<<<<<<< HEAD
    const instagramService = new InstagramService();
=======
    const xService = new XService();
>>>>>>> 820c670c

    // Get all pending posts that are ready to publish
    const pendingPosts = await scheduledPostService.getPendingScheduledPosts();

    console.log(`[Cron] Found ${pendingPosts.length} pending posts to publish`);

    const results = {
      total: pendingPosts.length,
      published: 0,
      failed: 0,
      errors: [] as string[],
    };

    // Process each pending post
    for (const post of pendingPosts) {
      try {
        console.log(`[Cron] Publishing post ${post.id} (${post.platform})`);

        if (post.platform === "linkedin") {
<<<<<<< HEAD
          // Fetch image if URL is provided
=======
          // Handle image download if URL provided
>>>>>>> 820c670c
          let imageBuffer: Buffer | undefined;
          let filename: string | undefined;

          if (post.image_url) {
<<<<<<< HEAD
            const imageResponse = await fetch(post.image_url);
            if (!imageResponse.ok) {
              throw new Error(`Failed to fetch image: ${imageResponse.statusText}`);
            }
            const arrayBuffer = await imageResponse.arrayBuffer();
            imageBuffer = Buffer.from(arrayBuffer);
            filename = post.image_url.split('/').pop() || 'image.jpg';
          }

          // Publish to LinkedIn
=======
            console.log(`[Cron] Downloading image from ${post.image_url}`);
            // Download image from Supabase Storage URL
            const response = await fetch(post.image_url);
            if (response.ok) {
              const arrayBuffer = await response.arrayBuffer();
              imageBuffer = Buffer.from(arrayBuffer);
              filename = post.image_url.split("/").pop() || "image.jpg";
            }
          }

          // Publish to LinkedIn using env credentials
>>>>>>> 820c670c
          const postUrn = await linkedInService.postToLinkedIn(
            post.post_text,
            imageBuffer,
            filename
          );

          // Mark as posted
          await scheduledPostService.markAsPosted(post.id, postUrn);

          console.log(`[Cron] Successfully published post ${post.id}: ${postUrn}`);
          results.published++;
<<<<<<< HEAD
        } else if (post.platform === "instagram") {
          // Validate Instagram requires image URL
          if (!post.image_url) {
            throw new Error("Instagram posts require an image URL");
          }

          // Publish to Instagram
          const result = await instagramService.postToInstagram(
            post.image_url,
            post.post_text
          );
          const mediaId = result.mediaId;

          // Mark as posted
          await scheduledPostService.markAsPosted(post.id, mediaId);

          console.log(`[Cron] Successfully published post ${post.id}: ${mediaId}`);
=======
        } else if (post.platform === "twitter" || post.platform === "x") {
          // Handle image download if URL provided
          let imageBuffer: Buffer | undefined;
          let filename: string | undefined;

          if (post.image_url) {
            console.log(`[Cron] Downloading image from ${post.image_url}`);
            imageBuffer = await xService.downloadImage(post.image_url);
            filename = post.image_url.split("/").pop() || "image.jpg";
          }

          // Publish to X/Twitter
          const tweetId = await xService.postToX(
            post.post_text,
            imageBuffer,
            filename
          );

          // Mark as posted
          await scheduledPostService.markAsPosted(post.id, tweetId);

          console.log(`[Cron] Successfully published post ${post.id}: ${tweetId}`);
>>>>>>> 820c670c
          results.published++;
        } else {
          throw new Error(`Platform ${post.platform} is not yet supported`);
        }
      } catch (error) {
        const errorMessage = error instanceof Error ? error.message : "Unknown error";
        console.error(`[Cron] Failed to publish post ${post.id}:`, errorMessage);

        // Mark as failed
        await scheduledPostService.markAsFailed(post.id, errorMessage);

        results.failed++;
        results.errors.push(`Post ${post.id}: ${errorMessage}`);
      }
    }

    console.log(`[Cron] Completed: ${results.published} published, ${results.failed} failed`);

    return NextResponse.json({
      success: true,
      ...results,
    });
  } catch (error) {
    console.error("[Cron] Error in publish scheduled posts:", error);

    if (error instanceof Error) {
      return NextResponse.json(
        { error: `Cron job failed: ${error.message}` },
        { status: 500 }
      );
    }

    return NextResponse.json(
      { error: "Cron job failed" },
      { status: 500 }
    );
  }
}

/**
 * GET /api/cron/publish-scheduled-posts
 *
 * Allows manual triggering of the cron job for testing
 * (same authentication required)
 */
export async function GET(req: NextRequest) {
  return POST(req);
}<|MERGE_RESOLUTION|>--- conflicted
+++ resolved
@@ -3,11 +3,8 @@
 import { NextRequest, NextResponse } from "next/server";
 import { ScheduledPostService } from "@/lib/services/scheduled-post-service";
 import { LinkedInService } from "@/lib/services/linkedin-service";
-<<<<<<< HEAD
 import { InstagramService } from "@/lib/services/instagram-service";
-=======
 import { XService } from "@/lib/services/x-service";
->>>>>>> 820c670c
 
 export const dynamic = "force-dynamic";
 
@@ -59,11 +56,8 @@
   try {
     const scheduledPostService = new ScheduledPostService(supabase);
     const linkedInService = new LinkedInService();
-<<<<<<< HEAD
     const instagramService = new InstagramService();
-=======
     const xService = new XService();
->>>>>>> 820c670c
 
     // Get all pending posts that are ready to publish
     const pendingPosts = await scheduledPostService.getPendingScheduledPosts();
@@ -83,16 +77,11 @@
         console.log(`[Cron] Publishing post ${post.id} (${post.platform})`);
 
         if (post.platform === "linkedin") {
-<<<<<<< HEAD
-          // Fetch image if URL is provided
-=======
           // Handle image download if URL provided
->>>>>>> 820c670c
           let imageBuffer: Buffer | undefined;
           let filename: string | undefined;
 
           if (post.image_url) {
-<<<<<<< HEAD
             const imageResponse = await fetch(post.image_url);
             if (!imageResponse.ok) {
               throw new Error(`Failed to fetch image: ${imageResponse.statusText}`);
@@ -103,19 +92,6 @@
           }
 
           // Publish to LinkedIn
-=======
-            console.log(`[Cron] Downloading image from ${post.image_url}`);
-            // Download image from Supabase Storage URL
-            const response = await fetch(post.image_url);
-            if (response.ok) {
-              const arrayBuffer = await response.arrayBuffer();
-              imageBuffer = Buffer.from(arrayBuffer);
-              filename = post.image_url.split("/").pop() || "image.jpg";
-            }
-          }
-
-          // Publish to LinkedIn using env credentials
->>>>>>> 820c670c
           const postUrn = await linkedInService.postToLinkedIn(
             post.post_text,
             imageBuffer,
@@ -127,7 +103,6 @@
 
           console.log(`[Cron] Successfully published post ${post.id}: ${postUrn}`);
           results.published++;
-<<<<<<< HEAD
         } else if (post.platform === "instagram") {
           // Validate Instagram requires image URL
           if (!post.image_url) {
@@ -145,7 +120,6 @@
           await scheduledPostService.markAsPosted(post.id, mediaId);
 
           console.log(`[Cron] Successfully published post ${post.id}: ${mediaId}`);
-=======
         } else if (post.platform === "twitter" || post.platform === "x") {
           // Handle image download if URL provided
           let imageBuffer: Buffer | undefined;
@@ -168,7 +142,6 @@
           await scheduledPostService.markAsPosted(post.id, tweetId);
 
           console.log(`[Cron] Successfully published post ${post.id}: ${tweetId}`);
->>>>>>> 820c670c
           results.published++;
         } else {
           throw new Error(`Platform ${post.platform} is not yet supported`);
