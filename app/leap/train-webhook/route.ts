import { LeapWebhookImage } from "@/types/leap";
import { Database } from "@/types/supabase";
import { Leap } from "@leap-ai/sdk";
import { createClient } from "@supabase/supabase-js";
import { NextResponse } from "next/server";
import { Resend } from "resend";

export const dynamic = "force-dynamic";

const resendApiKey = process.env.RESEND_API_KEY;
const supabaseUrl = process.env.NEXT_PUBLIC_SUPABASE_URL;
const supabaseServiceRoleKey = process.env.SUPABASE_SERVICE_ROLE_KEY;
const leapApiKey = process.env.LEAP_API_KEY;
// For local development, recommend using an Ngrok tunnel for the domain
const leapWebhookSecret = process.env.LEAP_WEBHOOK_SECRET;
const stripeIsConfigured = process.env.NEXT_PUBLIC_STRIPE_IS_ENABLED === "true";

if (!resendApiKey) {
  console.warn(
    "We detected that the RESEND_API_KEY is missing from your environment variables. The app should still work but email notifications will not be sent. Please add your RESEND_API_KEY to your environment variables if you want to enable email notifications."
  );
}

if (!supabaseUrl) {
  throw new Error("MISSING NEXT_PUBLIC_SUPABASE_URL!");
}

if (!supabaseServiceRoleKey) {
  throw new Error("MISSING SUPABASE_SERVICE_ROLE_KEY!");
}

if (!leapWebhookSecret) {
  throw new Error("MISSING LEAP_WEBHOOK_SECRET!");
}

export async function POST(request: Request) {
  const incomingData = await request.json();
  // console.log(incomingData, "train model webhook incomingData");

  const { output } = incomingData;
  // console.log(output, "train model webhook result");

  const workflowRunId = incomingData.id;
  // console.log(workflowRunId, "workflowRunId");

  const urlObj = new URL(request.url);
  const user_id = urlObj.searchParams.get("user_id");
  const webhook_secret = urlObj.searchParams.get("webhook_secret");
  const model_type = urlObj.searchParams.get("model_type");

  if (!leapApiKey) {
    return NextResponse.json(
      {
        message: "Missing API Key: Add your Leap API Key to generate headshots",
      },
      {
        status: 500,
      }
    );
  }

  if (!webhook_secret) {
    return NextResponse.json(
      {
        message: "Malformed URL, no webhook_secret detected!",
      },
      { status: 500 }
    );
  }

  if (webhook_secret.toLowerCase() !== leapWebhookSecret?.toLowerCase()) {
    return NextResponse.json(
      {
        message: "Unauthorized!",
      },
      { status: 401 }
    );
  }

  if (!user_id) {
    return NextResponse.json(
      {
        message: "Malformed URL, no user_id detected!",
      },
      { status: 500 }
    );
  }

  const supabase = createClient<Database>(
    supabaseUrl as string,
    supabaseServiceRoleKey as string,
    {
      auth: {
        autoRefreshToken: false,
        persistSession: false,
        detectSessionInUrl: false,
      },
    }
  );

  const {
    data: { user },
    error,
  } = await supabase.auth.admin.getUserById(user_id);

  if (error) {
    return NextResponse.json(
      {
        message: error.message,
      },
      { status: 401 }
    );
  }

  if (!user) {
    return NextResponse.json(
      {
        message: "Unauthorized",
      },
      { status: 401 }
    );
  }

  try {
    if (incomingData.status === "completed") {
      // Send Email
      if (resendApiKey) {
        const resend = new Resend(resendApiKey);
        await resend.emails.send({
          from: "noreply@headshots.tryleap.ai",
          to: user?.email ?? "",
          subject: "Your model was successfully trained!",
          html: `<h2>We're writing to notify you that your model training was successful! 1 credit has been used from your account.</h2>`,
        });
      }

      const { data: modelUpdated, error: modelUpdatedError } = await supabase
        .from("models")
        .update({
          status: "finished",
        })
        .eq("modelId", workflowRunId)
        .select();

      if (modelUpdatedError) {
        console.error({ modelUpdatedError });
        return NextResponse.json(
          {
            message: "Something went wrong!",
          },
          { status: 500 }
        );
      }

      if (!modelUpdated) {
        console.error("No model updated!");
        console.error({ modelUpdated });
      }

<<<<<<< HEAD
      let allImages = [] as string[];
      for (let step in output) {
        if (
          output[step].hasOwnProperty("images") &&
          Array.isArray(output[step].images)
        ) {
          allImages = allImages.concat(output[step].images);
        }
=======
      const leap = new Leap({
        accessToken: leapApiKey,
      });

      for (let index = 0; index < prompts.length; index++) {
        const { status } = await leap.images.generate({
          prompt: prompts[index].replace(
            "{model_type}",
            (model_type as string) ?? ""
          ),
          numberOfImages: 4,
          height: 512,
          width: 512,
          steps: 50,
          negativePrompt:
            "(deformed iris, deformed pupils, semi-realistic, cgi, 3d, render, sketch, cartoon, drawing, anime:1.4), text, close up, cropped, out of frame, worst quality, low quality, jpeg artifacts, ugly, duplicate, morbid, mutilated, extra fingers, mutated hands, poorly drawn hands, poorly drawn face, mutation, deformed, blurry, dehydrated, bad anatomy, bad proportions, extra limbs, cloned face, disfigured, gross proportions, malformed limbs, missing arms, missing legs, extra arms, extra legs, fused fingers, too many fingers, long neck",
          modelId: result.id,
          promptStrength: 7.5,
          webhookUrl: `${leapImageWebhookUrl}?user_id=${user.id}&model_id=${result.id}&webhook_secret=${leapWebhookSecret}&model_db_id=${modelUpdated[0]?.id}`,
        });

        console.log({ status });
>>>>>>> 37fe2e2a
      }
      // console.log(allImages, "allImages");

      const modelId = modelUpdated[0].id;

      await Promise.all(
        allImages.map(async (image) => {
          const { error: imageError } = await supabase.from("images").insert({
            modelId: Number(modelId),
            uri: image,
          });
          if (imageError) {
            console.error({ imageError });
          }
        })
      );
      return NextResponse.json(
        {
          message: "success",
        },
        { status: 200, statusText: "Success" }
      );
    } else {
      // Send Email
      if (resendApiKey) {
        const resend = new Resend(resendApiKey);
        await resend.emails.send({
          from: "noreply@headshots.tryleap.ai",
          to: user?.email ?? "",
          subject: "Your model failed to train!",
          html: `<h2>We're writing to notify you that your model training failed!. Since this failed, you will not be billed for it</h2>`,
        });
      }

      // Update model status to failed.
      await supabase
        .from("models")
        .update({
          status: "failed",
        })
        .eq("modelId", workflowRunId);

      if (stripeIsConfigured) {
        // Refund the user.
        const { data } = await supabase
          .from("credits")
          .select("*")
          .eq("user_id", user.id)
          .single();
        const credits = data!.credits;

        // We are adding a credit back to the user, since we charged them for the model training earlier. Since it failed we need to refund it.
        const addCredit = credits + 1;
        const { error: updateCreditError } = await supabase
          .from("credits")
          .update({ credits: addCredit })
          .eq("user_id", user.id);

        if (updateCreditError) {
          console.error({ updateCreditError });
          return NextResponse.json(
            {
              message: "Something went wrong!",
            },
            { status: 500 }
          );
        }

        console.log("Refunded user 1 credit! User Id: ", user.id);
      }
    }
    return NextResponse.json(
      {
        message: "success",
      },
      { status: 200 }
    );
  } catch (e) {
    console.error(e);
    return NextResponse.json(
      {
        message: "Something went wrong!",
      },
      { status: 500 }
    );
  }
}<|MERGE_RESOLUTION|>--- conflicted
+++ resolved
@@ -157,7 +157,6 @@
         console.error({ modelUpdated });
       }
 
-<<<<<<< HEAD
       let allImages = [] as string[];
       for (let step in output) {
         if (
@@ -166,30 +165,6 @@
         ) {
           allImages = allImages.concat(output[step].images);
         }
-=======
-      const leap = new Leap({
-        accessToken: leapApiKey,
-      });
-
-      for (let index = 0; index < prompts.length; index++) {
-        const { status } = await leap.images.generate({
-          prompt: prompts[index].replace(
-            "{model_type}",
-            (model_type as string) ?? ""
-          ),
-          numberOfImages: 4,
-          height: 512,
-          width: 512,
-          steps: 50,
-          negativePrompt:
-            "(deformed iris, deformed pupils, semi-realistic, cgi, 3d, render, sketch, cartoon, drawing, anime:1.4), text, close up, cropped, out of frame, worst quality, low quality, jpeg artifacts, ugly, duplicate, morbid, mutilated, extra fingers, mutated hands, poorly drawn hands, poorly drawn face, mutation, deformed, blurry, dehydrated, bad anatomy, bad proportions, extra limbs, cloned face, disfigured, gross proportions, malformed limbs, missing arms, missing legs, extra arms, extra legs, fused fingers, too many fingers, long neck",
-          modelId: result.id,
-          promptStrength: 7.5,
-          webhookUrl: `${leapImageWebhookUrl}?user_id=${user.id}&model_id=${result.id}&webhook_secret=${leapWebhookSecret}&model_db_id=${modelUpdated[0]?.id}`,
-        });
-
-        console.log({ status });
->>>>>>> 37fe2e2a
       }
       // console.log(allImages, "allImages");
 
