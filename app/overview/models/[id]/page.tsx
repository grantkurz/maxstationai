<<<<<<< HEAD
import { createServerComponentClient } from "@supabase/auth-helpers-nextjs";
import { cookies } from "next/headers";
import ModelsTable from "@/components/ModelsTable";
import { Button } from "@/components/ui/button";
import Link from "next/link";
import Login from "@/app/login/page";
import { redirect } from "next/navigation";
import { Database } from "@/types/supabase";
=======
import Login from '@/app/login/page';
import { Database } from '@/types/supabase';
import { createServerComponentClient } from '@supabase/auth-helpers-nextjs';
import { cookies } from 'next/headers';
import { redirect } from 'next/navigation';
>>>>>>> 2bf6844d

export default async function Index({
  params,
}: {
  params: { id: string };
}) {
  const supabase = createServerComponentClient<Database>({ cookies });
  const {
    data: { user },
  } = await supabase.auth.getUser();

<<<<<<< HEAD
  if (!searchParams?.id) {
    redirect("/overview");
  }

=======
>>>>>>> 2bf6844d
  if (!user) {
    return <Login />;
  }

<<<<<<< HEAD
  const { data: model } = await supabase
    .from("models")
    .select("*")
    .eq("id", searchParams?.id)
    .eq("user_id", user.id)
    .single();
=======
  const { data: model } = await supabase.from('models').select('*').eq('id', Number(params.id)).eq("user_id", user.id).single();
>>>>>>> 2bf6844d

  if (!model) {
    redirect("/overview");
  }

  return (
    <div id="train-model-container" className="w-full h-full px-20 py-10">
      <div className="flex flex-row w-full justify-between align-middle text-center">
        <h1>Viewing model {model.name}</h1>
      </div>
    </div>
  );
}<|MERGE_RESOLUTION|>--- conflicted
+++ resolved
@@ -1,51 +1,25 @@
-<<<<<<< HEAD
+import Login from "@/app/login/page";
+import { Database } from "@/types/supabase";
 import { createServerComponentClient } from "@supabase/auth-helpers-nextjs";
 import { cookies } from "next/headers";
-import ModelsTable from "@/components/ModelsTable";
-import { Button } from "@/components/ui/button";
-import Link from "next/link";
-import Login from "@/app/login/page";
 import { redirect } from "next/navigation";
-import { Database } from "@/types/supabase";
-=======
-import Login from '@/app/login/page';
-import { Database } from '@/types/supabase';
-import { createServerComponentClient } from '@supabase/auth-helpers-nextjs';
-import { cookies } from 'next/headers';
-import { redirect } from 'next/navigation';
->>>>>>> 2bf6844d
 
-export default async function Index({
-  params,
-}: {
-  params: { id: string };
-}) {
+export default async function Index({ params }: { params: { id: string } }) {
   const supabase = createServerComponentClient<Database>({ cookies });
   const {
     data: { user },
   } = await supabase.auth.getUser();
 
-<<<<<<< HEAD
-  if (!searchParams?.id) {
-    redirect("/overview");
-  }
-
-=======
->>>>>>> 2bf6844d
   if (!user) {
     return <Login />;
   }
 
-<<<<<<< HEAD
   const { data: model } = await supabase
     .from("models")
     .select("*")
-    .eq("id", searchParams?.id)
+    .eq("id", Number(params.id))
     .eq("user_id", user.id)
     .single();
-=======
-  const { data: model } = await supabase.from('models').select('*').eq('id', Number(params.id)).eq("user_id", user.id).single();
->>>>>>> 2bf6844d
 
   if (!model) {
     redirect("/overview");
